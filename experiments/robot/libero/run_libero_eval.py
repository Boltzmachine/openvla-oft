"""
run_libero_eval.py

Evaluates a trained policy in a LIBERO simulation benchmark task suite.
"""

from copy import deepcopy
import json
import logging
import os
import sys
from collections import deque
from dataclasses import dataclass
from enum import Enum
from pathlib import Path
from typing import Optional, Union

import draccus
import numpy as np
import tqdm
from libero.libero import benchmark
from copy import deepcopy

import wandb

# Append current directory so that interpreter can find experiments.robot
sys.path.append("../..")
from experiments.robot.libero.libero_utils import (
    get_libero_dummy_action,
    get_libero_env,
    get_libero_image,
    get_libero_wrist_image,
    quat2axisangle,
    save_rollout_video,
)
from experiments.robot.openvla_utils import (
    get_action_head,
    get_noisy_action_projector,
    get_processor,
    get_proprio_projector,
    resize_image_for_policy,
)
from experiments.robot.robot_utils import (
    DATE_TIME,
    get_action,
    get_image_resize_size,
    get_model,
    invert_gripper_action,
    normalize_gripper_action,
    set_seed_everywhere,
)
from prismatic.vla.constants import NUM_ACTIONS_CHUNK


# Define task suite constants
class TaskSuite(str, Enum):
    LIBERO_SPATIAL = "libero_spatial"
    LIBERO_OBJECT = "libero_object"
    LIBERO_GOAL = "libero_goal"
    LIBERO_10 = "libero_10"
    LIBERO_90 = "libero_90"
    LIBERO_MEMORY = "libero_memory"


# Define max steps for each task suite
TASK_MAX_STEPS = {
    TaskSuite.LIBERO_SPATIAL: 220,  # longest training demo has 193 steps
    TaskSuite.LIBERO_OBJECT: 280,  # longest training demo has 254 steps
    TaskSuite.LIBERO_GOAL: 300,  # longest training demo has 270 steps
    TaskSuite.LIBERO_10: 520,  # longest training demo has 505 steps
    TaskSuite.LIBERO_90: 400,  # longest training demo has 373 steps
    TaskSuite.LIBERO_MEMORY: 512,  # longest training demo has 512 steps
}


# Set up logging
logging.basicConfig(
    level=logging.INFO,
    format="%(asctime)s [%(levelname)s] %(message)s",
    handlers=[logging.StreamHandler()],
)
logger = logging.getLogger(__name__)


@dataclass
class GenerateConfig:
    # fmt: off

    #################################################################################################################
    # Model-specific parameters
    #################################################################################################################
    model_family: str = "openvla"                    # Model family
    pretrained_checkpoint: Union[str, Path] = ""     # Pretrained checkpoint path

    use_l1_regression: bool = True                   # If True, uses continuous action head with L1 regression objective
    use_diffusion: bool = False                      # If True, uses continuous action head with diffusion modeling objective (DDIM)
    num_diffusion_steps_train: int = 50              # (When `diffusion==True`) Number of diffusion steps used for training
    num_diffusion_steps_inference: int = 50          # (When `diffusion==True`) Number of diffusion steps used for inference
    use_film: bool = False                           # If True, uses FiLM to infuse language inputs into visual features
    num_images_in_input: int = 2                     # Number of images in the VLA input (default: 1)
    use_proprio: bool = True                         # Whether to include proprio state in input

    center_crop: bool = True                         # Center crop? (if trained w/ random crop image aug)
    num_open_loop_steps: int = 8                     # Number of actions to execute open-loop before requerying policy

    lora_rank: int = 32                              # Rank of LoRA weight matrix (MAKE SURE THIS MATCHES TRAINING!)

    unnorm_key: Union[str, Path] = ""                # Action un-normalization key

    load_in_8bit: bool = False                       # (For OpenVLA only) Load with 8-bit quantization
    load_in_4bit: bool = False                       # (For OpenVLA only) Load with 4-bit quantization

    #################################################################################################################
    # LIBERO environment-specific parameters
    #################################################################################################################
    task_suite_name: str = TaskSuite.LIBERO_SPATIAL  # Task suite
    num_steps_wait: int = 10                         # Number of steps to wait for objects to stabilize in sim
    num_trials_per_task: int = 50                    # Number of rollouts per task
    initial_states_path: str = "DEFAULT"             # "DEFAULT", or path to initial states JSON file
    env_img_res: int = 256                           # Resolution for environment images (not policy input resolution)

    #################################################################################################################
    # Utils
    #################################################################################################################
    run_id_note: Optional[str] = None                # Extra note to add to end of run ID for logging
    local_log_dir: str = "./experiments/logs"        # Local directory for eval logs

    use_wandb: bool = False                          # Whether to also log results in Weights & Biases
    wandb_entity: str = "your-wandb-entity"          # Name of WandB entity
    wandb_project: str = "your-wandb-project"        # Name of WandB project

    seed: int = 7                                    # Random Seed (for reproducibility)

    # fmt: on


def validate_config(cfg: GenerateConfig) -> None:
    """Validate configuration parameters."""
    assert cfg.pretrained_checkpoint is not None, "pretrained_checkpoint must not be None!"

    if "image_aug" in str(cfg.pretrained_checkpoint):
        assert cfg.center_crop, "Expecting `center_crop==True` because model was trained with image augmentations!"

    assert not (cfg.load_in_8bit and cfg.load_in_4bit), "Cannot use both 8-bit and 4-bit quantization!"

    # Validate task suite
    assert cfg.task_suite_name in [suite.value for suite in TaskSuite], f"Invalid task suite: {cfg.task_suite_name}"


def initialize_model(cfg: GenerateConfig):
    """Initialize model and associated components."""
    # Load model
    model = get_model(cfg)

    # Load proprio projector if needed
    proprio_projector = None
    if cfg.use_proprio:
        proprio_projector = get_proprio_projector(
            cfg,
            model.llm_dim,
            proprio_dim=8,  # 8-dimensional proprio for LIBERO
        )

    # Load action head if needed
    action_head = None
    if cfg.use_l1_regression or cfg.use_diffusion:
        action_head = get_action_head(cfg, model.llm_dim)

    # Load noisy action projector if using diffusion
    noisy_action_projector = None
    if cfg.use_diffusion:
        noisy_action_projector = get_noisy_action_projector(cfg, model.llm_dim)

    # Get OpenVLA processor if needed
    processor = None
    if cfg.model_family == "openvla":
        processor = get_processor(cfg)
        check_unnorm_key(cfg, model)

    return model, action_head, proprio_projector, noisy_action_projector, processor


def check_unnorm_key(cfg: GenerateConfig, model) -> None:
    """Check that the model contains the action un-normalization key."""
    # Initialize unnorm_key
    unnorm_key = cfg.task_suite_name

    # In some cases, the key must be manually modified (e.g. after training on a modified version of the dataset
    # with the suffix "_no_noops" in the dataset name)
    if unnorm_key not in model.norm_stats and f"{unnorm_key}_no_noops" in model.norm_stats:
        unnorm_key = f"{unnorm_key}_no_noops"

    assert unnorm_key in model.norm_stats, f"Action un-norm key {unnorm_key} not found in VLA `norm_stats`!"

    # Set the unnorm_key in cfg
    cfg.unnorm_key = unnorm_key


def setup_logging(cfg: GenerateConfig):
    """Set up logging to file and optionally to wandb."""
    # Create run ID
    run_id = f"EVAL-{cfg.task_suite_name}-{cfg.model_family}-{DATE_TIME}"
    if cfg.run_id_note is not None:
        run_id += f"--{cfg.run_id_note}"

    # Set up local logging
    os.makedirs(cfg.local_log_dir, exist_ok=True)
    local_log_filepath = os.path.join(cfg.local_log_dir, run_id + ".txt")
    log_file = open(local_log_filepath, "w")
    logger.info(f"Logging to local log file: {local_log_filepath}")

    # Initialize Weights & Biases logging if enabled
    if cfg.use_wandb:
        wandb.init(
            entity=cfg.wandb_entity,
            project=cfg.wandb_project,
            name=run_id,
        )

    return log_file, local_log_filepath, run_id


def log_message(message: str, log_file=None):
    """Log a message to console and optionally to a log file."""
    logger.info(message)
    if log_file:
        log_file.write(message + "\n")
        log_file.flush()


def load_initial_states(cfg: GenerateConfig, task_suite, task_id: int, log_file=None):
    """Load initial states for the given task."""
    # Get default initial states
    initial_states = task_suite.get_task_init_states(task_id)

    # If using custom initial states, load them from file
    if cfg.initial_states_path != "DEFAULT":
        with open(cfg.initial_states_path, "r") as f:
            all_initial_states = json.load(f)
        log_message(f"Using initial states from {cfg.initial_states_path}", log_file)
        return initial_states, all_initial_states
    else:
        log_message("Using default initial states", log_file)
        return initial_states, None


def prepare_observation(obs, resize_size):
    """Prepare observation for policy input."""
    # Get preprocessed images
    img = get_libero_image(obs)
    wrist_img = get_libero_wrist_image(obs)

    # Resize images to size expected by model
    img_resized = resize_image_for_policy(img, resize_size)
    wrist_img_resized = resize_image_for_policy(wrist_img, resize_size)

    # Prepare observations dict
    observation = {
        "full_image": img_resized,
        "wrist_image": wrist_img_resized,
        "state": np.concatenate(
            (obs["robot0_eef_pos"], quat2axisangle(obs["robot0_eef_quat"]), obs["robot0_gripper_qpos"])
        ),
    }

    return observation, img  # Return both processed observation and original image for replay


def process_action(action, model_family):
    """Process action before sending to environment."""
    # Normalize gripper action [0,1] -> [-1,+1] because the environment expects the latter
    action = normalize_gripper_action(action, binarize=True)

    # [OpenVLA] The dataloader flips the sign of the gripper action to align with other datasets
    # (0 = close, 1 = open), so flip it back (-1 = open, +1 = close) before executing the action
    if model_family == "openvla":
        action = invert_gripper_action(action)

    return action

def get_bounded_from_index(data, index):
    if index <= 0:
        if abs(index) > len(data):
            index = 0
    else:
        raise NotImplementedError("Positive indexing not supported.")
    return data[index]


def run_episode(
    cfg: GenerateConfig,
    env,
    task_description: str,
    model,
    resize_size,
    processor=None,
    action_head=None,
    proprio_projector=None,
    noisy_action_projector=None,
    initial_state=None,
    log_file=None,
):
    """Run a single episode in the environment."""
    # Reset environment
    if "memory" in cfg.task_suite_name:
        retry = 0
        while True:
            try:
                env.reset()
                env.env.init_moving_params()
                break
            except Exception as e:
                print(retry,e, file=open("log.txt", "a"))
                retry += 1
        env.env.moving_counter = -10
        for _ in range(10):
            obs, reward, done, info = env.step(get_libero_dummy_action("llava"))
        assert env.env.moving_counter == 0, "Environment failed to settle after reset!"
    else:
        env.reset()

    # Set initial state if provided
    if initial_state is not None:
        obs = env.set_init_state(initial_state)
    else:
        obs = env.env._get_observations()

    # Initialize action queue
    if cfg.num_open_loop_steps != NUM_ACTIONS_CHUNK:
        print(f"WARNING: cfg.num_open_loop_steps ({cfg.num_open_loop_steps}) does not match the NUM_ACTIONS_CHUNK "
              f"({NUM_ACTIONS_CHUNK}) constant defined in prismatic.vla.constants! For best performance (in terms of "
               "both speed and success rate), we recommend executing the full action chunk.")
    action_queue = deque(maxlen=cfg.num_open_loop_steps)

    # Setup
    t = 0
    replay_images = []
    replay_observations = []
    max_steps = TASK_MAX_STEPS[cfg.task_suite_name]
    max_cache_steps = 2 if model.config.static_ratio > 0 else 0
    cache_steps = 0

    # Run episode
    cache = None
    success = False
    replay_observations = []
    
    def get_past_observations(replay_observations, indices):
        past_obs = []
        for idx in indices:
            assert idx < 0
            if idx < 0:
                if -idx > len(replay_observations):
                    past_obs.append(replay_observations[0]['full_image'])
                else:
                    past_obs.append(replay_observations[idx]['full_image'])
        return past_obs
    
    def need_wait(task_name, env, t, num_steps_wait):
        if "memory" in task_name:
            return not env.env.moving_completed
        else:
            return t < num_steps_wait
    
    while t < max_steps:
        # Do nothing for the first few timesteps to let objects stabilize
        if need_wait(cfg.task_suite_name, env, t, cfg.num_steps_wait):
            obs, reward, done, info = env.step(get_libero_dummy_action(cfg.model_family))
            observation, img = prepare_observation(obs, resize_size)
            replay_images.append(img)
            replay_observations.append(deepcopy(observation))
            continue
        # Prepare observation
        observation, img = prepare_observation(obs, resize_size)
        replay_images.append(img)
        replay_observations.append(deepcopy(observation))
<<<<<<< HEAD
        observation = { 'full_image': get_past_observations(replay_observations, [-37, -25, -13, -1]) }
=======
>>>>>>> 1853fd85

        # If action queue is empty, requery model
        if len(action_queue) == 0:
            history_index = -1 if cache is None else -9
            # observation = {'full_image': get_bounded_from_index(replay_observations, history_index)['full_image']}
            history_image = get_bounded_from_index(replay_observations, history_index)['full_image']
            # Query model to get action
            actions, cache = get_action(
                cfg,
                model,
                observation,
                task_description,
                processor=processor,
                action_head=action_head,
                proprio_projector=proprio_projector,
                noisy_action_projector=noisy_action_projector,
                use_film=cfg.use_film,
                history_image=None, #history_image,
                cache=cache,
            )
            action_queue.extend(actions)
            cache_steps += 1
            if cache_steps >= max_cache_steps:
                cache_steps = 0
                cache = None

        # Get action from queue
        action = action_queue.popleft()

        # Process action
        action = process_action(action, cfg.model_family)
        
        # Execute action in environment
        obs, reward, done, info = env.step(action.tolist())
        if done:
            success = True
            break
        t += 1

    # except Exception as e:
    #     log_message(f"Episode error: {e}", log_file)

    return success, replay_images, t


def run_task(
    cfg: GenerateConfig,
    task_suite,
    task_id: int,
    model,
    resize_size,
    processor=None,
    action_head=None,
    proprio_projector=None,
    noisy_action_projector=None,
    total_episodes=0,
    total_successes=0,
    log_file=None,
):
    """Run evaluation for a single task."""
    # Get task
    task = task_suite.get_task(task_id)

    # Get initial states
    try:
        initial_states, all_initial_states = load_initial_states(cfg, task_suite, task_id, log_file)
    except:
        assert "memory" in cfg.task_suite_name, "Only libero_memory tasks can fail to load initial states!"
        initial_states, all_initial_states = None, None

    # Initialize environment and get task description
    env, task_description = get_libero_env(task, cfg.model_family, resolution=cfg.env_img_res)

    # Start episodes
    task_episodes, task_successes = 0, 0
    for episode_idx in tqdm.tqdm(range(cfg.num_trials_per_task)):
        log_message(f"\nTask: {task_description}", log_file)
        if initial_states is None:
            initial_state = None
        else:
            # Handle initial state
            if cfg.initial_states_path == "DEFAULT":
                # Use default initial state
                initial_state = initial_states[episode_idx]
            else:
                # Get keys for fetching initial episode state from JSON
                initial_states_task_key = task_description.replace(" ", "_")
                episode_key = f"demo_{episode_idx}"

                # Skip episode if expert demonstration failed to complete the task
                if not all_initial_states[initial_states_task_key][episode_key]["success"]:
                    log_message(f"Skipping task {task_id} episode {episode_idx} due to failed expert demo!", log_file)
                    continue

                # Get initial state
                initial_state = np.array(all_initial_states[initial_states_task_key][episode_key]["initial_state"])

        log_message(f"Starting episode {task_episodes + 1}...", log_file)

        # Run episode
        success, replay_images, total_steps = run_episode(
            cfg,
            env,
            task_description,
            model,
            resize_size,
            processor,
            action_head,
            proprio_projector,
            noisy_action_projector,
            initial_state,
            log_file,
        )

        # Update counters
        task_episodes += 1
        total_episodes += 1
        if success:
            task_successes += 1
            total_successes += 1

        # Save replay video
        save_rollout_video(
            replay_images, total_episodes, success=success, task_description=task_description, log_file=log_file
        )

        # Log results
        log_message(f"Success: {success}", log_file)
        log_message(f"Total steps: {total_steps}", log_file)
        log_message(f"# episodes completed so far: {total_episodes}", log_file)
        log_message(f"# successes: {total_successes} ({total_successes / total_episodes * 100:.1f}%)", log_file)

    # Log task results
    task_success_rate = float(task_successes) / float(task_episodes) if task_episodes > 0 else 0
    total_success_rate = float(total_successes) / float(total_episodes) if total_episodes > 0 else 0

    log_message(f"Current task success rate: {task_success_rate}", log_file)
    log_message(f"Current total success rate: {total_success_rate}", log_file)

    # Log to wandb if enabled
    if cfg.use_wandb:
        wandb.log(
            {
                f"success_rate/{task_description}": task_success_rate,
                f"num_episodes/{task_description}": task_episodes,
            }
        )

    return total_episodes, total_successes


@draccus.wrap()
def eval_libero(cfg: GenerateConfig) -> float:
    """Main function to evaluate a trained policy on LIBERO benchmark tasks."""
    # Validate configuration
    validate_config(cfg)

    # Set random seed
    set_seed_everywhere(cfg.seed)

    # Initialize model and components
    model, action_head, proprio_projector, noisy_action_projector, processor = initialize_model(cfg)

    # Get expected image dimensions
    resize_size = get_image_resize_size(cfg)
    results_file = open("rollout.txt", "a")

    # Setup logging
    log_file, local_log_filepath, run_id = setup_logging(cfg)

    # Initialize LIBERO task suite
    benchmark_dict = benchmark.get_benchmark_dict()
    task_suite = benchmark_dict[cfg.task_suite_name]()
    num_tasks = task_suite.n_tasks

    log_message(f"Task suite: {cfg.task_suite_name}", log_file)

    # Start evaluation
    total_episodes, total_successes = 0, 0
    for task_id in tqdm.tqdm(range(num_tasks)):
        total_episodes, total_successes = run_task(
            cfg,
            task_suite,
            task_id,
            model,
            resize_size,
            processor,
            action_head,
            proprio_projector,
            noisy_action_projector,
            total_episodes,
            total_successes,
            log_file,
        )

    # Calculate final success rate
    final_success_rate = float(total_successes) / float(total_episodes) if total_episodes > 0 else 0

    # Log final results
    log_message("Final results:", log_file)
    log_message(f"Total episodes: {total_episodes}", log_file)
    log_message(f"Total successes: {total_successes}", log_file)
    log_message(f"Overall success rate: {final_success_rate:.4f} ({final_success_rate * 100:.1f}%)", log_file)
    
    results_file.write(f"{cfg.pretrained_checkpoint}\t{final_success_rate:.4f}\n")
    results_file.close()
    # Log to wandb if enabled
    if cfg.use_wandb:
        wandb.log(
            {
                "success_rate/total": final_success_rate,
                "num_episodes/total": total_episodes,
            }
        )
        wandb.save(local_log_filepath)

    # Close log file
    if log_file:
        log_file.close()

    return final_success_rate


if __name__ == "__main__":
    eval_libero()<|MERGE_RESOLUTION|>--- conflicted
+++ resolved
@@ -374,10 +374,7 @@
         observation, img = prepare_observation(obs, resize_size)
         replay_images.append(img)
         replay_observations.append(deepcopy(observation))
-<<<<<<< HEAD
         observation = { 'full_image': get_past_observations(replay_observations, [-37, -25, -13, -1]) }
-=======
->>>>>>> 1853fd85
 
         # If action queue is empty, requery model
         if len(action_queue) == 0:
