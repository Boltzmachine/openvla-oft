"""Utils for evaluating OpenVLA or fine-tuned OpenVLA policies."""

import filecmp
import json
import os
import shutil
import time
from datetime import datetime
from pathlib import Path
from typing import Any, Dict, List, Optional, Tuple, Union

import json_numpy
import numpy as np
import requests
import tensorflow as tf
import torch
from huggingface_hub import HfApi, hf_hub_download
from PIL import Image
from transformers import AutoConfig, AutoImageProcessor, AutoModelForVision2Seq, AutoProcessor

# Apply JSON numpy patch for serialization
json_numpy.patch()

from prismatic.extern.hf.configuration_prismatic import OpenVLAConfig
from prismatic.extern.hf.modeling_prismatic import OpenVLAForActionPrediction
from prismatic.extern.hf.processing_prismatic import PrismaticImageProcessor, PrismaticProcessor
from prismatic.models.action_heads import DiffusionActionHead, L1RegressionActionHead
from prismatic.models.film_vit_wrapper import FiLMedPrismaticVisionBackbone
from prismatic.models.projectors import NoisyActionProjector, ProprioProjector
from prismatic.vla.constants import (
    ACTION_DIM,
    ACTION_PROPRIO_NORMALIZATION_TYPE,
)
from prismatic.vla.datasets.rlds.utils.data_utils import NormalizationType

# Initialize important constants
DATE = time.strftime("%Y_%m_%d")
DATE_TIME = time.strftime("%Y_%m_%d-%H_%M_%S")
DEVICE = torch.device("cuda:0") if torch.cuda.is_available() else torch.device("cpu")
OPENVLA_IMAGE_SIZE = 224  # Standard image size expected by OpenVLA

# Configure NumPy print settings
np.set_printoptions(formatter={"float": lambda x: "{0:0.3f}".format(x)})


def model_is_on_hf_hub(model_path: str) -> bool:
    """Checks whether a model path points to a model on Hugging Face Hub."""
    # If the API call below runs without error, the model is on the hub
    try:
        HfApi().model_info(model_path)
        return True
    except Exception:
        return False


def update_auto_map(pretrained_checkpoint: str) -> None:
    """
    Update the AutoMap configuration in the checkpoint config.json file.

    This loads the config.json file inside the checkpoint directory and overwrites
    the AutoConfig and AutoModelForVision2Seq fields to use OpenVLA-specific classes.

    Args:
        pretrained_checkpoint: Path to the checkpoint directory
    """
    if not os.path.isdir(pretrained_checkpoint):
        return

    config_path = os.path.join(pretrained_checkpoint, "config.json")
    if not os.path.exists(config_path):
        print(f"Warning: No config.json found at {config_path}")
        return

    # Create timestamped backup
    timestamp = datetime.now().strftime("%Y%m%d_%H%M%S")
    backup_path = os.path.join(pretrained_checkpoint, f"config.json.back.{timestamp}")
    shutil.copy2(config_path, backup_path)
    print(f"Created backup of original config at: {os.path.abspath(backup_path)}")

    # Read and update the config
    with open(config_path, "r") as f:
        config = json.load(f)

    config["auto_map"] = {
        "AutoConfig": "configuration_prismatic.OpenVLAConfig",
        "AutoModelForVision2Seq": "modeling_prismatic.OpenVLAForActionPrediction",
    }

    # Write back the updated config
    with open(config_path, "w") as f:
        json.dump(config, f, indent=2)

    print(f"Updated config.json at: {os.path.abspath(config_path)}")
    print("Changes made:")
    print('  - Set AutoConfig to "configuration_prismatic.OpenVLAConfig"')
    print('  - Set AutoModelForVision2Seq to "modeling_prismatic.OpenVLAForActionPrediction"')


def check_identical_files(path1: Union[str, Path], path2: Union[str, Path]) -> bool:
    """
    Check if two files are identical in content.

    Args:
        path1: Path to the first file
        path2: Path to the second file

    Returns:
        bool: True if files are identical, False otherwise
    """
    path1, path2 = Path(path1), Path(path2)

    # First check if file sizes match
    if path1.stat().st_size != path2.stat().st_size:
        return False

    # Check if contents match
    return filecmp.cmp(path1, path2, shallow=False)


def _handle_file_sync(curr_filepath: str, checkpoint_filepath: str, file_type: str) -> None:
    """
    Handle syncing of files between current directory and checkpoint.

    Creates backups if files exist but differ, and copies current versions to checkpoint.

    Args:
        curr_filepath: Path to the current file version
        checkpoint_filepath: Path where the file should be in the checkpoint
        file_type: Description of the file type for logging
    """
    if os.path.exists(checkpoint_filepath):
        # Check if existing files are identical
        match = check_identical_files(curr_filepath, checkpoint_filepath)

        if not match:
            print(
                "\n------------------------------------------------------------------------------------------------\n"
                f"Found mismatch between:\n"
                f"Current:   {curr_filepath}\n"
                f"Checkpoint: {checkpoint_filepath}\n"
            )

            # Create timestamped backup
            timestamp = datetime.now().strftime("%Y%m%d_%H%M%S")
            backup_path = f"{checkpoint_filepath}.back.{timestamp}"
            shutil.copy2(checkpoint_filepath, backup_path)
            print(f"Created backup of original checkpoint file at: {os.path.abspath(backup_path)}")

            # Copy current version to checkpoint directory
            shutil.copy2(curr_filepath, checkpoint_filepath)
            print(f"Copied current version to checkpoint at: {os.path.abspath(checkpoint_filepath)}")
            print(
                f"Changes complete. The checkpoint will now use the current version of {file_type}"
                "\n------------------------------------------------------------------------------------------------\n"
            )
    else:
        # If file doesn't exist in checkpoint directory, copy it
        shutil.copy2(curr_filepath, checkpoint_filepath)
        print(
            "\n------------------------------------------------------------------------------------------------\n"
            f"No {file_type} found in checkpoint directory.\n"
            f"Copied current version from: {curr_filepath}\n"
            f"To checkpoint location: {os.path.abspath(checkpoint_filepath)}"
            "\n------------------------------------------------------------------------------------------------\n"
        )


def check_model_logic_mismatch(pretrained_checkpoint: str) -> None:
    """
    Check and sync model logic files between current code and checkpoint.

    Handles the relationship between current and checkpoint versions of both
    modeling_prismatic.py and configuration_prismatic.py:
    - If checkpoint file exists and differs: creates backup and copies current version
    - If checkpoint file doesn't exist: copies current version

    Args:
        pretrained_checkpoint: Path to the checkpoint directory
    """
    if not os.path.isdir(pretrained_checkpoint):
        return

    # Find current files
    curr_files = {"modeling_prismatic.py": None, "configuration_prismatic.py": None}

    for root, _, files in os.walk("./prismatic/"):
        for filename in curr_files.keys():
            if filename in files and curr_files[filename] is None:
                curr_files[filename] = os.path.join(root, filename)

    # Check and handle each file
    for filename, curr_filepath in curr_files.items():
        if curr_filepath is None:
            print(f"WARNING: `{filename}` is not found anywhere in the current directory.")
            continue

        checkpoint_filepath = os.path.join(pretrained_checkpoint, filename)
        _handle_file_sync(curr_filepath, checkpoint_filepath, filename)


def find_checkpoint_file(pretrained_checkpoint: str, file_pattern: str) -> str:
    """
    Find a specific checkpoint file matching a pattern.

    Args:
        pretrained_checkpoint: Path to the checkpoint directory
        file_pattern: String pattern to match in filenames

    Returns:
        str: Path to the matching checkpoint file

    Raises:
        AssertionError: If no files or multiple files match the pattern
    """
    assert os.path.isdir(pretrained_checkpoint), f"Checkpoint path must be a directory: {pretrained_checkpoint}"

    checkpoint_files = []
    for filename in os.listdir(pretrained_checkpoint):
        if file_pattern in filename and "checkpoint" in filename:
            full_path = os.path.join(pretrained_checkpoint, filename)
            checkpoint_files.append(full_path)

    assert len(checkpoint_files) == 1, (
        f"Expected exactly 1 {file_pattern} checkpoint but found {len(checkpoint_files)} in directory: {pretrained_checkpoint}"
    )

    return checkpoint_files[0]


def load_component_state_dict(checkpoint_path: str) -> Dict[str, torch.Tensor]:
    """
    Load a component's state dict from checkpoint and handle DDP prefix if present.

    Args:
        checkpoint_path: Path to the checkpoint file

    Returns:
        Dict: The processed state dictionary for loading
    """
    state_dict = torch.load(checkpoint_path, weights_only=True)

    # If the component was trained with DDP, elements in the state dict have prefix "module." which we must remove
    new_state_dict = {}
    for k, v in state_dict.items():
        if k.startswith("module."):
            new_state_dict[k[7:]] = v
        else:
            new_state_dict[k] = v

    return new_state_dict


def get_vla(cfg: Any) -> torch.nn.Module:
    """
    Load and initialize the VLA model from checkpoint.

    Args:
        cfg: Configuration object

    Returns:
        torch.nn.Module: The initialized VLA model
    """
    print("Instantiating pretrained VLA policy...")

    # If loading a locally stored pretrained checkpoint, check whether config or model files
    # need to be synced so that any changes the user makes to the VLA modeling code will
    # actually go into effect
    # If loading a pretrained checkpoint from Hugging Face Hub, we just assume that the policy
    # will be used as is, with its original modeling logic
    if not model_is_on_hf_hub(cfg.pretrained_checkpoint):
        # Register OpenVLA model to HF Auto Classes (not needed if the model is on HF Hub)
        AutoConfig.register("openvla", OpenVLAConfig)
        AutoImageProcessor.register(OpenVLAConfig, PrismaticImageProcessor)
        AutoProcessor.register(OpenVLAConfig, PrismaticProcessor)
        AutoModelForVision2Seq.register(OpenVLAConfig, OpenVLAForActionPrediction)

        # Update config.json and sync model files
        update_auto_map(cfg.pretrained_checkpoint)
        check_model_logic_mismatch(cfg.pretrained_checkpoint)

    # Load the model
    vla = AutoModelForVision2Seq.from_pretrained(
        cfg.pretrained_checkpoint,
        # attn_implementation="flash_attention_2",
        torch_dtype=torch.bfloat16,
        load_in_8bit=cfg.load_in_8bit,
        load_in_4bit=cfg.load_in_4bit,
        low_cpu_mem_usage=True,
        trust_remote_code=True,
    )

    # If using FiLM, wrap the vision backbone to allow for infusion of language inputs
    if cfg.use_film:
        vla = _apply_film_to_vla(vla, cfg)

    # Set number of images in model input
    vla.vision_backbone.set_num_images_in_input(cfg.num_images_in_input)

    vla.eval()

    # Move model to device if not using quantization
    if not cfg.load_in_8bit and not cfg.load_in_4bit:
        vla = vla.to(DEVICE)

    # Load dataset stats for action normalization
    _load_dataset_stats(vla, cfg.pretrained_checkpoint)

    return vla


def _apply_film_to_vla(vla: torch.nn.Module, cfg: Any) -> torch.nn.Module:
    """
    Apply FiLM (Feature-wise Linear Modulation) to the VLA vision backbone.

    Args:
        vla: The VLA model
        cfg: Configuration object with model parameters

    Returns:
        torch.nn.Module: VLA model with FiLM applied
    """
    from peft import LoraConfig, get_peft_model

    # Apply LoRA configuration
    lora_config = LoraConfig(
        r=cfg.lora_rank,
        lora_alpha=min(cfg.lora_rank, 16),
        lora_dropout=0.0,
        target_modules="all-linear",
        init_lora_weights="gaussian",
    )
    vla = get_peft_model(vla, lora_config)

    # Create and apply FiLMed vision backbone
    new_vision_backbone = FiLMedPrismaticVisionBackbone(
        vision_backbone=vla.vision_backbone, llm_dim=vla.llm_dim,
    )
    vla.model.vision_backbone = new_vision_backbone

    # Load vision backbone checkpoint
    checkpoint_path = find_checkpoint_file(cfg.pretrained_checkpoint, "vision_backbone")
    state_dict = torch.load(checkpoint_path, weights_only=True)
    vla.model.vision_backbone.load_state_dict(state_dict)

    # Use the model component instead of wrapper and convert to bfloat16
    vla = vla.model
    vla.vision_backbone = vla.vision_backbone.to(torch.bfloat16)

    return vla


def _load_dataset_stats(vla: torch.nn.Module, checkpoint_path: str) -> None:
    """
    Load dataset statistics used during training for action normalization.

    Args:
        vla: The VLA model
        checkpoint_path: Path to the checkpoint directory
    """
    if model_is_on_hf_hub(checkpoint_path):
        # Download dataset stats directly from HF Hub
        dataset_statistics_path = hf_hub_download(
            repo_id=checkpoint_path,
            filename="dataset_statistics.json",
        )
    else:
        dataset_statistics_path = os.path.join(checkpoint_path, "dataset_statistics.json")
    if os.path.isfile(dataset_statistics_path):
        with open(dataset_statistics_path, "r") as f:
            norm_stats = json.load(f)
        vla.norm_stats = norm_stats
    else:
        print(
            "WARNING: No local dataset_statistics.json file found for current checkpoint.\n"
            "You can ignore this if you are loading the base VLA (i.e. not fine-tuned) checkpoint."
            "Otherwise, you may run into errors when trying to call `predict_action()` due to an absent `unnorm_key`."
        )


def get_processor(cfg: Any) -> AutoProcessor:
    """
    Get the VLA model's Hugging Face processor.

    Args:
        cfg: Configuration object with model parameters

    Returns:
        AutoProcessor: The model's processor
    """
    return AutoProcessor.from_pretrained(cfg.pretrained_checkpoint, trust_remote_code=True)


def get_proprio_projector(cfg: Any, llm_dim: int, proprio_dim: int) -> ProprioProjector:
    """
    Get proprioception projector for the VLA model.

    Args:
        cfg: Configuration object with model parameters
        llm_dim: Dimension of the language model
        proprio_dim: Dimension of proprioception data

    Returns:
        ProprioProjector: The initialized proprio projector
    """
    # Initialize projector and move to device
    proprio_projector = ProprioProjector(
        llm_dim=llm_dim,
        proprio_dim=proprio_dim,
    ).to(DEVICE)
    proprio_projector = proprio_projector.to(torch.bfloat16).to(DEVICE)
    proprio_projector.eval()

    # Find and load checkpoint (may be on Hugging Face Hub or stored locally)
    if model_is_on_hf_hub(cfg.pretrained_checkpoint):
        model_path_to_proprio_projector_name = {
            "moojink/openvla-7b-oft-finetuned-libero-spatial": "proprio_projector--150000_checkpoint.pt",
            "moojink/openvla-7b-oft-finetuned-libero-object": "proprio_projector--150000_checkpoint.pt",
            "moojink/openvla-7b-oft-finetuned-libero-goal": "proprio_projector--50000_checkpoint.pt",
            "moojink/openvla-7b-oft-finetuned-libero-10": "proprio_projector--150000_checkpoint.pt",
            "moojink/openvla-7b-oft-finetuned-libero-spatial-object-goal-10": "proprio_projector--300000_checkpoint.pt",
        }
        if cfg.pretrained_checkpoint not in model_path_to_proprio_projector_name.keys():
            raise ValueError("Unsupported HF Hub pretrained checkpoint found!")
        # Download proprio projector directly from HF Hub
        proprio_projector_path = hf_hub_download(
            repo_id=cfg.pretrained_checkpoint, filename=model_path_to_proprio_projector_name[cfg.pretrained_checkpoint]
        )
        state_dict = load_component_state_dict(proprio_projector_path)
        proprio_projector.load_state_dict(state_dict)
    else:
        checkpoint_path = find_checkpoint_file(cfg.pretrained_checkpoint, "proprio_projector")
        state_dict = load_component_state_dict(checkpoint_path)
        proprio_projector.load_state_dict(state_dict)

    return proprio_projector


def get_noisy_action_projector(cfg: Any, llm_dim: int) -> NoisyActionProjector:
    """
    Get noisy action projector for diffusion-based action prediction.

    Args:
        cfg: Configuration object with model parameters
        llm_dim: Dimension of the language model

    Returns:
        NoisyActionProjector: The initialized noisy action projector
    """
    # Initialize projector and move to device
    noisy_action_projector = NoisyActionProjector(
        llm_dim=llm_dim,
    ).to(DEVICE)
    noisy_action_projector = noisy_action_projector.to(torch.bfloat16).to(DEVICE)
    noisy_action_projector.eval()

    # Find and load checkpoint
    checkpoint_path = find_checkpoint_file(cfg.pretrained_checkpoint, "noisy_action_projector")
    state_dict = load_component_state_dict(checkpoint_path)
    noisy_action_projector.load_state_dict(state_dict)

    return noisy_action_projector


def get_action_head(cfg: Any, llm_dim: int) -> Union[L1RegressionActionHead, DiffusionActionHead]:
    """
    Get action head for continuous value prediction.

    Args:
        cfg: Configuration object with model parameters
        llm_dim: Dimension of the language model

    Returns:
        Union[L1RegressionActionHead, DiffusionActionHead]: The initialized action head

    Raises:
        AssertionError: If both L1 regression and diffusion are specified
    """
    assert not (cfg.use_l1_regression and cfg.use_diffusion), "Cannot use both L1 regression and diffusion action head!"

    # Initialize appropriate action head based on configuration
    if cfg.use_l1_regression:
        action_head = L1RegressionActionHead(input_dim=llm_dim, hidden_dim=llm_dim, action_dim=ACTION_DIM)
    elif cfg.use_diffusion:
        action_head = DiffusionActionHead(
            input_dim=llm_dim, hidden_dim=llm_dim, action_dim=ACTION_DIM, num_diffusion_steps_train=cfg.num_diffusion_steps_train
        )
        # Set number of diffusion steps for inference
        action_head.noise_scheduler.set_timesteps(cfg.num_diffusion_steps_inference)
    else:
        raise ValueError("Either use_l1_regression or use_diffusion must be True")

    action_head = action_head.to(torch.bfloat16).to(DEVICE)
    action_head.eval()

    # Find and load checkpoint (may be on Hugging Face Hub or stored locally)
    if model_is_on_hf_hub(cfg.pretrained_checkpoint):
        model_path_to_action_head_name = {
            "moojink/openvla-7b-oft-finetuned-libero-spatial": "action_head--150000_checkpoint.pt",
            "moojink/openvla-7b-oft-finetuned-libero-object": "action_head--150000_checkpoint.pt",
            "moojink/openvla-7b-oft-finetuned-libero-goal": "action_head--50000_checkpoint.pt",
            "moojink/openvla-7b-oft-finetuned-libero-10": "action_head--150000_checkpoint.pt",
            "moojink/openvla-7b-oft-finetuned-libero-spatial-object-goal-10": "action_head--300000_checkpoint.pt",
        }
        if cfg.pretrained_checkpoint not in model_path_to_action_head_name.keys():
            raise ValueError("Unsupported HF Hub pretrained checkpoint found!")
        # Download proprio projector directly from HF Hub
        action_head_path = hf_hub_download(
            repo_id=cfg.pretrained_checkpoint, filename=model_path_to_action_head_name[cfg.pretrained_checkpoint]
        )
        state_dict = load_component_state_dict(action_head_path)
        action_head.load_state_dict(state_dict)
    else:
        checkpoint_path = find_checkpoint_file(cfg.pretrained_checkpoint, "action_head")
        state_dict = load_component_state_dict(checkpoint_path)
        action_head.load_state_dict(state_dict)

    return action_head


def resize_image_for_policy(img: np.ndarray, resize_size: Union[int, Tuple[int, int]]) -> np.ndarray:
    """
    Resize an image to match the policy's expected input size.

    Uses the same resizing scheme as in the training data pipeline for distribution matching.

    Args:
        img: Numpy array containing the image
        resize_size: Target size as int (square) or (height, width) tuple

    Returns:
        np.ndarray: The resized image
    """
    assert isinstance(resize_size, int) or isinstance(resize_size, tuple)
    if isinstance(resize_size, int):
        resize_size = (resize_size, resize_size)

    # Resize using the same pipeline as in RLDS dataset builder
    img = tf.image.encode_jpeg(img)  # Encode as JPEG
    img = tf.io.decode_image(img, expand_animations=False, dtype=tf.uint8)  # Decode back
    img = tf.image.resize(img, resize_size, method="lanczos3", antialias=True)
    img = tf.cast(tf.clip_by_value(tf.round(img), 0, 255), tf.uint8)

    return img.numpy()


def crop_and_resize(image: tf.Tensor, crop_scale: float, batch_size: int) -> tf.Tensor:
    """
    Center-crop an image and resize it back to original dimensions.

    Uses the same logic as in the training data pipeline for distribution matching.

    Args:
        image: TF Tensor of shape (batch_size, H, W, C) or (H, W, C) with values in [0,1]
        crop_scale: Area of center crop relative to original image
        batch_size: Batch size

    Returns:
        tf.Tensor: The cropped and resized image
    """
    # Handle 3D inputs by adding batch dimension if needed
    assert image.shape.ndims in (3, 4), "Image must be 3D or 4D tensor"
    expanded_dims = False
    if image.shape.ndims == 3:
        image = tf.expand_dims(image, axis=0)
        expanded_dims = True

    # Calculate crop dimensions (note: we use sqrt(crop_scale) for h/w)
    new_heights = tf.reshape(tf.clip_by_value(tf.sqrt(crop_scale), 0, 1), shape=(batch_size,))
    new_widths = tf.reshape(tf.clip_by_value(tf.sqrt(crop_scale), 0, 1), shape=(batch_size,))

    # Create bounding box for the crop
    height_offsets = (1 - new_heights) / 2
    width_offsets = (1 - new_widths) / 2
    bounding_boxes = tf.stack(
        [
            height_offsets,
            width_offsets,
            height_offsets + new_heights,
            width_offsets + new_widths,
        ],
        axis=1,
    )

    # Apply crop and resize
    image = tf.image.crop_and_resize(
        image, bounding_boxes, tf.range(batch_size), (OPENVLA_IMAGE_SIZE, OPENVLA_IMAGE_SIZE)
    )

    # Remove batch dimension if it was added
    if expanded_dims:
        image = image[0]

    return image


def center_crop_image(image: Union[np.ndarray, Image.Image]) -> Image.Image:
    """
    Center crop an image to match training data distribution.

    Args:
        image: Input image (PIL or numpy array)

    Returns:
        Image.Image: Cropped PIL Image
    """
    batch_size = 1
    crop_scale = 0.9

    # Convert to TF Tensor if needed
    if not isinstance(image, tf.Tensor):
        image = tf.convert_to_tensor(np.array(image))

    orig_dtype = image.dtype

    # Convert to float32 in range [0,1]
    image = tf.image.convert_image_dtype(image, tf.float32)

    # Apply center crop and resize
    image = crop_and_resize(image, crop_scale, batch_size)

    # Convert back to original data type
    image = tf.clip_by_value(image, 0, 1)
    image = tf.image.convert_image_dtype(image, orig_dtype, saturate=True)

    # Convert to PIL Image
    return Image.fromarray(image.numpy()).convert("RGB")


def check_image_format(image: Any) -> None:
    """
    Validate input image format.

    Args:
        image: Image to check

    Raises:
        AssertionError: If image format is invalid
    """
    is_numpy_array = isinstance(image, np.ndarray)
    has_correct_shape = len(image.shape) == 3 and image.shape[-1] == 3
    has_correct_dtype = image.dtype == np.uint8

    assert is_numpy_array and has_correct_shape and has_correct_dtype, (
        "Incorrect image format detected! Make sure that the input image is a "
        "numpy array with shape (H, W, 3) and dtype np.uint8!"
    )


def normalize_proprio(proprio: np.ndarray, norm_stats: Dict[str, Any]) -> np.ndarray:
    """
    Normalize proprioception data to match training distribution.

    Args:
        proprio: Raw proprioception data
        norm_stats: Normalization statistics

    Returns:
        np.ndarray: Normalized proprioception data
    """
    if ACTION_PROPRIO_NORMALIZATION_TYPE == NormalizationType.BOUNDS:
        mask = norm_stats.get("mask", np.ones_like(norm_stats["min"], dtype=bool))
        proprio_high, proprio_low = np.array(norm_stats["max"]), np.array(norm_stats["min"])
    elif ACTION_PROPRIO_NORMALIZATION_TYPE == NormalizationType.BOUNDS_Q99:
        mask = norm_stats.get("mask", np.ones_like(norm_stats["q01"], dtype=bool))
        proprio_high, proprio_low = np.array(norm_stats["q99"]), np.array(norm_stats["q01"])
    else:
        raise ValueError("Unsupported action/proprio normalization type detected!")

    normalized_proprio = np.clip(
        np.where(
            mask,
            2 * (proprio - proprio_low) / (proprio_high - proprio_low + 1e-8) - 1,
            proprio,
        ),
        a_min=-1.0,
        a_max=1.0,
    )

    return normalized_proprio


def prepare_images_for_vla(images: List[np.ndarray], cfg: Any) -> List[Image.Image]:
    """
    Prepare images for VLA input by resizing and cropping as needed.

    Args:
        images: List of input images as numpy arrays
        cfg: Configuration object with parameters

    Returns:
        List[Image.Image]: Processed images ready for the model
    """
    processed_images = []

    for image in images:
        # Validate format
        check_image_format(image)

        # Resize if needed
        if image.shape != (OPENVLA_IMAGE_SIZE, OPENVLA_IMAGE_SIZE, 3):
            image = resize_image_for_policy(image, OPENVLA_IMAGE_SIZE)

        # Convert to PIL image
        pil_image = Image.fromarray(image).convert("RGB")

        # Apply center crop if configured
        if cfg.center_crop:
            pil_image = center_crop_image(pil_image)

        processed_images.append(pil_image)

    return processed_images


def get_vla_action(
    cfg: Any,
    vla: torch.nn.Module,
    processor: Any,
    obs: Dict[str, Any],
    task_label: str,
    action_head: Optional[torch.nn.Module] = None,
    proprio_projector: Optional[torch.nn.Module] = None,
    noisy_action_projector: Optional[torch.nn.Module] = None,
    use_film: bool = False,
    history_image: Optional[np.ndarray] = None,
    cache = None,
) -> List[np.ndarray]:
    """
    Generate action predictions with the VLA policy.

    Args:
        cfg: Configuration object with parameters
        vla: The VLA model
        processor: Model processor for inputs
        obs: Observation dictionary
        task_label: Text description of the task
        action_head: Optional action head for continuous actions
        proprio_projector: Optional proprioception projector
        noisy_action_projector: Optional noisy action projector for diffusion
        use_film: Whether to use FiLM

    Returns:
        List[np.ndarray]: Predicted actions
    """
    with torch.inference_mode():

        # Collect all input images
        all_images = obs['full_image'] if isinstance(obs['full_image'], list) else [obs["full_image"]]
        # if cfg.num_images_in_input > 1:
        #     all_images.extend([obs[k] for k in obs.keys() if "wrist" in k])

        # Process images
        all_images = prepare_images_for_vla(all_images, cfg)

        # Extract primary image and additional images
        primary_image = all_images.pop(0)

        # Build VLA prompt
        prompt = f"In: What action should the robot take to {task_label.lower()}?\nOut:"

        # Process primary image
        inputs = processor(prompt, primary_image).to(DEVICE, dtype=torch.bfloat16)

        # Process additional wrist images if any
        if all_images:
            all_remaining_inputs = [
                processor(prompt, image_remaining).to(DEVICE, dtype=torch.bfloat16) for image_remaining in all_images
            ]
            # Concatenate all images
            primary_pixel_values = inputs["pixel_values"]
<<<<<<< HEAD
            all_remaining_pixel_values = [remaining_inputs["pixel_values"] for remaining_inputs in all_remaining_inputs]
            inputs["pixel_values"] = torch.cat([primary_pixel_values] + all_remaining_pixel_values, dim=1)
=======
            all_wrist_pixel_values = [wrist_inputs["pixel_values"] for wrist_inputs in all_wrist_inputs]
            inputs["pixel_values"] = torch.cat([primary_pixel_values] + all_wrist_pixel_values, dim=1)
            
        if history_image is not None:
            history_image = prepare_images_for_vla([history_image], cfg)[0]
            history_inputs = processor(prompt, history_image).to(DEVICE, dtype=torch.bfloat16)
            history_pixel_values = history_inputs["pixel_values"]
            inputs["other_pixel_values"] = history_pixel_values

>>>>>>> 1853fd85
        # Process proprioception data if used
        proprio = None
        if cfg.use_proprio:
            proprio = obs["state"]
            proprio_norm_stats = vla.norm_stats[cfg.unnorm_key]["proprio"]
            obs["state"] = normalize_proprio(proprio, proprio_norm_stats)
            proprio = obs["state"]

        # Generate action
        if action_head is None:
            # Standard VLA output (single-image inputs, discrete actions)
            action, _, cache = vla.predict_action(**inputs, unnorm_key=cfg.unnorm_key, do_sample=False, cache=cache)
        else:
            # Custom action head for continuous actions
            action, _, cache = vla.predict_action(
                **inputs,
                unnorm_key=cfg.unnorm_key,
                do_sample=False,
                proprio=proprio,
                proprio_projector=proprio_projector,
                noisy_action_projector=noisy_action_projector,
                action_head=action_head,
                use_film=use_film,
                cache=cache,
            )

    # Return action chunk as list of actions
    return [action[i] for i in range(len(action))], cache


def get_action_from_server(
    observation: Dict[str, Any], server_endpoint: str = "http://0.0.0.0:8777/act"
) -> Dict[str, Any]:
    """
    Get VLA action from remote inference server.

    Args:
        observation: Observation data to send to server
        server_endpoint: URL of the inference server

    Returns:
        Dict[str, Any]: Action response from server
    """
    response = requests.post(
        server_endpoint,
        json=observation,
    )
    return response.json()<|MERGE_RESOLUTION|>--- conflicted
+++ resolved
@@ -768,20 +768,8 @@
             ]
             # Concatenate all images
             primary_pixel_values = inputs["pixel_values"]
-<<<<<<< HEAD
             all_remaining_pixel_values = [remaining_inputs["pixel_values"] for remaining_inputs in all_remaining_inputs]
             inputs["pixel_values"] = torch.cat([primary_pixel_values] + all_remaining_pixel_values, dim=1)
-=======
-            all_wrist_pixel_values = [wrist_inputs["pixel_values"] for wrist_inputs in all_wrist_inputs]
-            inputs["pixel_values"] = torch.cat([primary_pixel_values] + all_wrist_pixel_values, dim=1)
-            
-        if history_image is not None:
-            history_image = prepare_images_for_vla([history_image], cfg)[0]
-            history_inputs = processor(prompt, history_image).to(DEVICE, dtype=torch.bfloat16)
-            history_pixel_values = history_inputs["pixel_values"]
-            inputs["other_pixel_values"] = history_pixel_values
-
->>>>>>> 1853fd85
         # Process proprioception data if used
         proprio = None
         if cfg.use_proprio:
