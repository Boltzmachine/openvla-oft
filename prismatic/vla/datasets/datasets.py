--- conflicted
+++ resolved
@@ -7,11 +7,7 @@
 
 from dataclasses import dataclass
 from pathlib import Path
-<<<<<<< HEAD
-from typing import Any, Dict, Tuple, Type, Optional, Union
-=======
 from typing import Any, Dict, Tuple, Type, Optional
->>>>>>> 1853fd85
 
 import numpy as np
 import random
@@ -122,12 +118,8 @@
         train: bool = True,
         image_aug: bool = False,
         disentangle: bool = False,
-<<<<<<< HEAD
         with_memory: Optional[tuple] = None,
-=======
-        with_memory: bool = False,
         skip_step: Optional[int] = None,
->>>>>>> 1853fd85
     ) -> None:
         """Lightweight wrapper around RLDS TFDS Pipeline for use with PyTorch/OpenVLA Data Loaders."""
         self.data_root_dir, self.data_mix, self.batch_transform = data_root_dir, data_mix, batch_transform
