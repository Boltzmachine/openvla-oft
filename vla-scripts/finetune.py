--- conflicted
+++ resolved
@@ -79,11 +79,8 @@
     disentangle: str = "none"
     static_ratio: float = 0.0
     invswap_ratio: float = 1.0
-<<<<<<< HEAD
     mem_sep: int = 20
-=======
     use_contrastive: bool = False
->>>>>>> 7e6c88f3
     # fmt: off
     vla_path: str = "openvla/openvla-7b"             # Path to OpenVLA model (on HuggingFace Hub or stored locally)
 
